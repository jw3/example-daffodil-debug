--- conflicted
+++ resolved
@@ -1,45 +1,37 @@
-name := "daffodil-debugger"
-
-version := "0.1"
-
-javacOptions ++= Seq("-source", "11")
-scalaVersion := "2.12.13"
-
-val zioVer = "1.0.6"
-val daffodilVer = "3.1.0-SNAPSHOT"
-libraryDependencies := Seq(
-  "dev.zio" %% "zio" % zioVer,
-  "dev.zio" %% "zio-streams" % zioVer,
-  "org.scalafx" %% "scalafx" % s"14-R19",
-  "io.github.java-diff-utils" % "java-diff-utils" % "4.9",
-  "com.typesafe.akka" %% "akka-actor-typed" % "2.6.13",
-  "org.apache.daffodil" %% "daffodil-sapi" % daffodilVer,
-  "org.apache.daffodil" %% "daffodil-runtime1" % daffodilVer,
-  "ch.qos.logback" % "logback-classic" % "1.2.3"
-)
-
-<<<<<<< HEAD
-lazy val jfx = Seq("base", "controls", "fxml", "graphics", "media", "swing")
-libraryDependencies ++= jfx.map(mod => "org.openjfx" % s"javafx-$mod" % "14.0.1" classifier "linux")
-=======
-// portable config from the quickstart
-// http://www.scalafx.org/docs/quickstart/
-lazy val javaFXModules = {
-  // Determine OS version of JavaFX binaries
-  lazy val osName = System.getProperty("os.name") match {
-    case n if n.startsWith("Linux")   => "linux"
-    case n if n.startsWith("Mac")     => "mac"
-    case n if n.startsWith("Windows") => "win"
-    case _ =>
-      throw new Exception("Unknown platform!")
-  }
-  // Create dependencies for JavaFX modules
-  Seq("base", "controls", "fxml", "graphics", "media", "swing")
-    .map(m => "org.openjfx" % s"javafx-$m" % "14.0.1" classifier osName)
-}
-libraryDependencies ++= javaFXModules
-
-// bring in the daffodil jpeg schema
-dependsOn(ProjectRef(uri("git://github.com/DFDLSchemas/JPEG.git"), "jpeg"))
-
->>>>>>> 1cfcda80
+name := "daffodil-debugger"
+
+version := "0.1"
+
+javacOptions ++= Seq("-source", "11")
+scalaVersion := "2.12.13"
+
+val zioVer = "1.0.6"
+val daffodilVer = "3.1.0-SNAPSHOT"
+libraryDependencies := Seq(
+  "dev.zio" %% "zio" % zioVer,
+  "dev.zio" %% "zio-streams" % zioVer,
+  "org.scalafx" %% "scalafx" % s"14-R19",
+  "io.github.java-diff-utils" % "java-diff-utils" % "4.9",
+  "com.typesafe.akka" %% "akka-actor-typed" % "2.6.13",
+  "org.apache.daffodil" %% "daffodil-sapi" % daffodilVer,
+  "org.apache.daffodil" %% "daffodil-runtime1" % daffodilVer,
+  "ch.qos.logback" % "logback-classic" % "1.2.3"
+)
+
+
+// portable config from the quickstart
+// http://www.scalafx.org/docs/quickstart/
+lazy val javaFXModules = {
+  // Determine OS version of JavaFX binaries
+  lazy val osName = System.getProperty("os.name") match {
+    case n if n.startsWith("Linux")   => "linux"
+    case n if n.startsWith("Mac")     => "mac"
+    case n if n.startsWith("Windows") => "win"
+    case _ =>
+      throw new Exception("Unknown platform!")
+  }
+  // Create dependencies for JavaFX modules
+  Seq("base", "controls", "fxml", "graphics", "media", "swing")
+    .map(m => "org.openjfx" % s"javafx-$m" % "14.0.1" classifier osName)
+}
+libraryDependencies ++= javaFXModules